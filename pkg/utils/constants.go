--- conflicted
+++ resolved
@@ -67,22 +67,6 @@
 	OSNetworkInterfacesLookupFailed = 72
 
 	// (100-149) Activation, and configuration errors
-<<<<<<< HEAD
-	AMTAuthenticationFailed         = 100 // AMT authentication failed
-	WSMANMessageError               = 101 // WSMAN message error
-	ActivationFailed                = 102 // Activation failed
-	NetworkConfigurationFailed      = 103 // Network configuration failed
-	CIRAConfigurationFailed         = 104 // CIRA configuration failed
-	TLSConfigurationFailed          = 105 // TLS configuration failed
-	WiFiConfigurationFailed         = 106 // WiFi configuration failed
-	AMTConfigurationFailed          = 107 // AMT features configuration failed
-	EightZeroTwoConfigurationFailed = 108 // 802.1x configuration failed
-	UnableToDeactivate              = 109 // Device is not in CCM mode
-	DeactivationFailed              = 110 // Deactivation Failed
-	UnableToActivate                = 111 // Device is not in pre-provisioning mode
-	UnmarshalMessageFailed          = 112 // Unmarshal wsman response failed
-	DeleteWifiConfigFailed          = 113 // Delete wifi configuration failed
-=======
 	AMTAuthenticationFailed        = 100
 	WSMANMessageError              = 101
 	ActivationFailed               = 102
@@ -96,7 +80,8 @@
 	DeactivationFailed             = 110
 	UnableToActivate               = 111
 	WifiConfigurationWithWarnings  = 112
->>>>>>> 4a3daf96
+	UnmarshalMessageFailed         = 113 // Unmarshal wsman response failed
+	DeleteWifiConfigFailed         = 114 // Delete wifi configuration failed
 
 	// (150-199) Maintenance Errors
 	SyncClockFailed      = 150
