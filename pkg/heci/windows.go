//go:build windows
// +build windows

/*********************************************************************
 * Copyright (c) Intel Corporation 2021
 * SPDX-License-Identifier: Apache-2.0
 **********************************************************************/
package heci

import (
	"bytes"
	"encoding/binary"
	"errors"
	"syscall"
	"unsafe"

	setupapi "rpc/pkg/windows"

	"golang.org/x/sys/windows"
)

const FILE_DEVICE_HECI = 0x8000
const METHOD_BUFFERED = 0

func ctl_code(device_type, function, method, access uint32) uint32 {
	return (device_type << 16) | (access << 14) | (function << 2) | method
}

type Driver struct {
	meiDevice  windows.Handle
	bufferSize uint32
	GUID       windows.GUID
	PTHIGUID   windows.GUID
	LMEGUID    windows.GUID
	WDGUID     windows.GUID
	useLME     bool
}

type HeciVersion struct {
	major  uint8
	minor  uint8
	hotfix uint8
	build  uint16
}
type HeciVersionPacked struct {
	packed [5]byte
}

func NewDriver() *Driver {
	return &Driver{}
}

func (heci *Driver) Init(useLME bool) error {
	var err, err2 error
	heci.useLME = useLME

	heci.LMEGUID, err = windows.GUIDFromString("{6733A4DB-0476-4E7B-B3AF-BCFC29BEE7A7}")
	if err != nil {
		return err
	}

	heci.GUID, err = windows.GUIDFromString("{E2D1FF34-3458-49A9-88DA-8E6915CE9BE5}")
	if err != nil {
		return err
	}
<<<<<<< HEAD
	
=======

>>>>>>> 02621942
	heci.PTHIGUID, err = windows.GUIDFromString("{12F80028-B4B7-4B2D-ACA8-46E0FF65814C}")
	if err != nil {
		return err
	}
	
	heci.WDGUID, err = windows.GUIDFromString("{05B79A6F-4628-4D7F-899D-A91514CB32AB}")
	if err != nil {
		return err
	}

	heci.WDGUID, err = windows.GUIDFromString("{05B79A6F-4628-4D7F-899D-A91514CB32AB}")
	if err != nil {
		return err
	}

	// Find all devices that have our interface
	// err = heci.FindDevices(&heci.GUID)

	err2 = heci.FindWDDevices(&heci.WDGUID)
	if err2 != nil {
		return err2
	}
	return err
}

func (heci *Driver) FindDevices(guid *windows.GUID) error {
	deviceInfo, err := setupapi.SetupDiGetClassDevs(guid, nil, 0, setupapi.DIGCF_PRESENT|setupapi.DIGCF_DEVICEINTERFACE)
	if err != nil {
		return err
	}
	if deviceInfo == syscall.InvalidHandle {
		return errors.New("invalid handle")
	}

	interfaceData := setupapi.SpDevInterfaceData{}
	interfaceData.CbSize = (uint32)(unsafe.Sizeof(interfaceData))
	edi, err := setupapi.SetupDiEnumDeviceInterfaces(deviceInfo, nil, guid, 0, &interfaceData)
	if err != nil {
		return err
	}
	if edi == syscall.InvalidHandle {
		return errors.New("invalid handle")
	}

	err = setupapi.SetupDiGetDeviceInterfaceDetail(deviceInfo, &interfaceData, nil, 0, &heci.bufferSize, nil)
	if err != nil && heci.bufferSize == 0 {
		return err
	}
	// if did == syscall.InvalidHandle {
	// 	return errors.New("invalid handle")
	// }
	buf := make([]uint16, heci.bufferSize)
	buf[0] = 8
	err = setupapi.SetupDiGetDeviceInterfaceDetail(deviceInfo, &interfaceData, &buf[0], heci.bufferSize, nil, nil)
	if err != nil {
		return err
	}
	// if did2 == syscall.InvalidHandle {
	// 	return errors.New("invalid handle")
	// }
	// ptr := (*uint16)(unsafe.Pointer(&deviceDetail.DevicePath))

	const firstChar = 2
	l := firstChar
	for l < len(buf) && buf[l] != 0 {
		l++
	}

	// fmt.Println(string(utf16.Decode(buf[firstChar:l])))
	err = setupapi.SetupDiDestroyDeviceInfoList(deviceInfo)
	if err != nil {
		return err
	}
	heci.meiDevice, err = windows.CreateFile(&buf[2], windows.GENERIC_READ|windows.GENERIC_WRITE, windows.FILE_SHARE_READ|windows.FILE_SHARE_WRITE, nil, windows.OPEN_EXISTING, windows.FILE_FLAG_OVERLAPPED, 0)

	if err != nil {
		return err
	}

	err = heci.GetHeciVersion()
	if err != nil {
		return err
	}

	err = heci.ConnectHeciClient()
	if err != nil {
		return err
	}

	return nil
}

func (heci *Driver) FindWDDevices(guid *windows.GUID) error {
	deviceInfo, err := setupapi.SetupDiGetClassDevs(&heci.GUID, nil, 0, setupapi.DIGCF_PRESENT|setupapi.DIGCF_DEVICEINTERFACE)
	if err != nil {
		return err
	}
	if deviceInfo == syscall.InvalidHandle {
		return errors.New("invalid handle")
	}

	interfaceData := setupapi.SpDevInterfaceData{}
	interfaceData.CbSize = (uint32)(unsafe.Sizeof(interfaceData))
	edi, err := setupapi.SetupDiEnumDeviceInterfaces(deviceInfo, nil, &heci.GUID, 0, &interfaceData)
	if err != nil {
		return err
	}
	if edi == syscall.InvalidHandle {
		return errors.New("invalid handle")
	}

	err = setupapi.SetupDiGetDeviceInterfaceDetail(deviceInfo, &interfaceData, nil, 0, &heci.bufferSize, nil)
	if err != nil && heci.bufferSize == 0 {
		return err
	}
	// if did == syscall.InvalidHandle {
	// 	return errors.New("invalid handle")
	// }
	buf := make([]uint16, heci.bufferSize)
	buf[0] = 8
	err = setupapi.SetupDiGetDeviceInterfaceDetail(deviceInfo, &interfaceData, &buf[0], heci.bufferSize, nil, nil)
	if err != nil {
		return err
	}
	// if did2 == syscall.InvalidHandle {
	// 	return errors.New("invalid handle")
	// }
	// ptr := (*uint16)(unsafe.Pointer(&deviceDetail.DevicePath))

	const firstChar = 2
	l := firstChar
	for l < len(buf) && buf[l] != 0 {
		l++
	}

	// fmt.Println(string(utf16.Decode(buf[firstChar:l])))
	err = setupapi.SetupDiDestroyDeviceInfoList(deviceInfo)
	if err != nil {
		return err
	}
	heci.meiDevice, err = windows.CreateFile(&buf[2], windows.GENERIC_READ|windows.GENERIC_WRITE, windows.FILE_SHARE_READ|windows.FILE_SHARE_WRITE, nil, windows.OPEN_EXISTING, windows.FILE_FLAG_OVERLAPPED, 0)

	if err != nil {
		return err
	}

	err = heci.GetHeciVersion()
	if err != nil {
		return err
	}

	err = heci.ConnectWDClient()
	if err != nil {
		return err
	}

	return nil
}

func (heci *Driver) GetBufferSize() uint32 {
	return heci.bufferSize
}

func (heci *Driver) GetHeciVersion() error {
	version := HeciVersion{}
	packedVersion := HeciVersionPacked{}
	versionSize := unsafe.Sizeof(packedVersion)

	err := heci.doIoctl(ctl_code(FILE_DEVICE_HECI, 0x800, METHOD_BUFFERED, windows.FILE_SHARE_READ|windows.FILE_SHARE_WRITE), nil, 0, (*byte)(unsafe.Pointer(&packedVersion.packed)), (uint32)(versionSize))
	if err != nil {
		return err
	}
	buf2 := bytes.NewBuffer(packedVersion.packed[:])
	binary.Read(buf2, binary.LittleEndian, &version.major)
	binary.Read(buf2, binary.LittleEndian, &version.minor)
	binary.Read(buf2, binary.LittleEndian, &version.hotfix)
	binary.Read(buf2, binary.LittleEndian, &version.build)

	return nil
}

func (heci *Driver) ConnectHeciClient() error {
	properties := MEIConnectClientData{}
	propertiesPacked := CMEIConnectClientData{}
	propertiesSize := unsafe.Sizeof(propertiesPacked)
	guidSize := unsafe.Sizeof(heci.PTHIGUID)
	guid := heci.PTHIGUID
	if heci.useLME {
		guid = heci.LMEGUID
	}

	err := heci.doIoctl(ctl_code(FILE_DEVICE_HECI, 0x801, METHOD_BUFFERED, windows.FILE_SHARE_READ|windows.FILE_SHARE_WRITE), (*byte)(unsafe.Pointer(&guid)), (uint32)(guidSize), (*byte)(unsafe.Pointer(&propertiesPacked.data)), (uint32)(propertiesSize))
	if err != nil {
		return err
	}
	buf2 := bytes.NewBuffer(propertiesPacked.data[:])
	binary.Read(buf2, binary.LittleEndian, &properties)
	heci.bufferSize = properties.MaxMessageLength

	return nil
}

func (heci *Driver) ConnectWDClient() error {
	properties := MEIConnectClientData{}
	propertiesPacked := CMEIConnectClientData{}
	propertiesSize := unsafe.Sizeof(propertiesPacked)
	guidSize := unsafe.Sizeof(heci.WDGUID)
	guid := heci.WDGUID
	// if heci.useLME {
	// 	guid = heci.LMEGUID
	// }

	err := heci.doIoctl(ctl_code(FILE_DEVICE_HECI, 0x801, METHOD_BUFFERED, windows.FILE_SHARE_READ|windows.FILE_SHARE_WRITE), (*byte)(unsafe.Pointer(&guid)), (uint32)(guidSize), (*byte)(unsafe.Pointer(&propertiesPacked.data)), (uint32)(propertiesSize))
	if err != nil {
		return err
	}
	buf2 := bytes.NewBuffer(propertiesPacked.data[:])
	binary.Read(buf2, binary.LittleEndian, &properties)
	heci.bufferSize = properties.MaxMessageLength

	return nil
}

func (heci *Driver) doIoctl(controlCode uint32, inBuf *byte, intsize uint32, outBuf *byte, outsize uint32) (err error) {
	var bytesRead uint32
	var overlapped windows.Overlapped

	overlapped.HEvent, err = windows.CreateEvent(nil, 0, 0, nil)
	defer windows.CloseHandle(overlapped.HEvent)
	overlapped.Offset = 0
	overlapped.OffsetHigh = 0

	if err != nil {
		return errors.New("couldn't create some sort of event")
	}

	err = windows.DeviceIoControl(heci.meiDevice, controlCode, inBuf, intsize, outBuf, outsize, &bytesRead, &overlapped)
	// if windows.GetLastError() != windows.ERROR_IO_PENDING {
	// 	return err
	// }
	// if err != nil {
	// 	return err
	// }

	windows.WaitForSingleObject(overlapped.HEvent, windows.INFINITE)
	err = windows.GetOverlappedResult(heci.meiDevice, &overlapped, &bytesRead, true)
	if err != nil {
		return err
	}
	return nil
}

func (heci *Driver) SendMessage(buffer []byte, done *uint32) (bytesWritten uint32, err error) {
	var overlapped windows.Overlapped
	overlapped.HEvent, err = windows.CreateEvent(nil, 0, 0, nil)
	defer windows.CloseHandle(overlapped.HEvent)
	overlapped.Offset = 0
	overlapped.OffsetHigh = 0

	if err != nil {
		return 0, errors.New("couldn't create some sort of event")
	}

	err = windows.WriteFile(heci.meiDevice, buffer, done, &overlapped)
	// if err != nil {
	// 	return 0, err
	// }
	event, err := windows.WaitForSingleObject(overlapped.HEvent, 2000)
	if event == (uint32)(windows.WAIT_TIMEOUT) {
		return 0, errors.New("wait timeout while sending data")
	}

	err = windows.GetOverlappedResult(heci.meiDevice, &overlapped, done, false)
	if err != nil {
		return 0, err
	}
	return *done, nil
}
func (heci *Driver) ReceiveMessage(buffer []byte, done *uint32) (bytesRead uint32, err error) {

	var overlapped windows.Overlapped
	overlapped.HEvent, err = windows.CreateEvent(nil, 0, 0, nil)
	defer windows.CloseHandle(overlapped.HEvent)
	overlapped.Offset = 0
	overlapped.OffsetHigh = 0

	if err != nil {
		return 0, errors.New("couldn't create some sort of event")
	}

	windows.ReadFile(heci.meiDevice, buffer, done, &overlapped)
	// if err != nil {
	// 	return 0, err
	// }
	event, err := windows.WaitForSingleObject(overlapped.HEvent, windows.INFINITE)
	if event == (uint32)(windows.WAIT_TIMEOUT) {
		return 0, errors.New("wait timeout while sending data")
	}

	err = windows.GetOverlappedResult(heci.meiDevice, &overlapped, done, true)
	if err != nil {
		return 0, err
	}
	return *done, nil
}

func (heci *Driver) Close() {
	windows.CloseHandle(heci.meiDevice)
	heci.bufferSize = 0
}<|MERGE_RESOLUTION|>--- conflicted
+++ resolved
@@ -63,16 +63,11 @@
 	if err != nil {
 		return err
 	}
-<<<<<<< HEAD
-	
-=======
-
->>>>>>> 02621942
 	heci.PTHIGUID, err = windows.GUIDFromString("{12F80028-B4B7-4B2D-ACA8-46E0FF65814C}")
 	if err != nil {
 		return err
 	}
-	
+
 	heci.WDGUID, err = windows.GUIDFromString("{05B79A6F-4628-4D7F-899D-A91514CB32AB}")
 	if err != nil {
 		return err
