/*********************************************************************
 * Copyright (c) Intel Corporation 2021
 * SPDX-License-Identifier: Apache-2.0
 **********************************************************************/
package pthi

import (
	"bytes"
	"encoding/binary"
	"errors"
	"fmt"
	"rpc/pkg/heci"
)

type PTHICommand struct {
	heci heci.Heci
}

func NewPTHICommand() PTHICommand {
	heci := heci.Heci{}

	heci.Init()
	return PTHICommand{
		heci: heci,
	}
}
func (pthi *PTHICommand) Close() {
	pthi.heci.Close()
}
func (pthi *PTHICommand) Call(command []byte, commandSize uint32) (result []byte, err error) {
	size := pthi.heci.GetBufferSize()

	bytesWritten, err := pthi.heci.SendMessage(command, &commandSize)
	if err != nil {
		return nil, err
	}
	if bytesWritten != uint32(len(command)) {
		return nil, errors.New("amt internal error")
	}
	readBuffer := make([]byte, size)
	bytesRead, err := pthi.heci.ReceiveMessage(readBuffer, &size)
	if err != nil {
		return nil, err
	}

	if bytesRead == 0 {
		return nil, errors.New("empty response from AMT")
	}
	return readBuffer, nil
}
func CreateRequestHeader(command uint32) MessageHeader {
	return MessageHeader{
		Version: Version{
			MajorNumber: 1,
			MinorNumber: 1,
		},
		Reserved: 0,
		Command: CommandFormat{
			val: command,
		},
		Length: 0,
	}
}
func (pthi *PTHICommand) GetUUID() (uuid string, err error) {
	commandSize := (uint32)(12) //(uint32)(unsafe.Sizeof(GetUUIDRequest{}))
	command := GetUUIDRequest{
		Header: CreateRequestHeader(GET_UUID_REQUEST),
	}
	var bin_buf bytes.Buffer
	binary.Write(&bin_buf, binary.LittleEndian, command)
	result, err := pthi.Call(bin_buf.Bytes(), commandSize)
	if err != nil {
		return "", err
	}
	buf2 := bytes.NewBuffer(result)
	response := GetUUIDResponse{
		Header: readHeaderResponse(buf2),
	}

	binary.Read(buf2, binary.LittleEndian, &response.UUID)

	return string(([]byte)(response.UUID[:])), nil
}

func (pthi *PTHICommand) GetControlMode() (state int, err error) {
	commandSize := (uint32)(12)
	command := GetControlModeRequest{
<<<<<<< HEAD
		Header: CreateRequestHeader(GET_CONTROL_MODE_REQUEST), //make request
=======
		Header: CreateRequestHeader(GET_CONTROL_MODE_REQUEST),
>>>>>>> fb6c04dc
	}
	var bin_buf bytes.Buffer
	binary.Write(&bin_buf, binary.LittleEndian, command)
	result, err := pthi.Call(bin_buf.Bytes(), commandSize)
	if err != nil {
		return -1, err
	}
	buf2 := bytes.NewBuffer(result)
	response := GetControlModeResponse{
		Header: readHeaderResponse(buf2),
	}

	binary.Read(buf2, binary.LittleEndian, &response.State)

	return response.State, nil
}

func readHeaderResponse(header *bytes.Buffer) ResponseMessageHeader {
	response := ResponseMessageHeader{}

	binary.Read(header, binary.LittleEndian, &response.Header.Version.MajorNumber)
	binary.Read(header, binary.LittleEndian, &response.Header.Version.MinorNumber)
	binary.Read(header, binary.LittleEndian, &response.Header.Reserved)
	binary.Read(header, binary.LittleEndian, &response.Header.Command.val)
	// binary.Read(header, binary.LittleEndian, &response.Header.Header.Command.fields)
	binary.Read(header, binary.LittleEndian, &response.Header.Length)
	binary.Read(header, binary.LittleEndian, &response.Status)

	return response
}

func (pthi *PTHICommand) GetDNSSuffix() (suffix string, err error) {
	commandSize := (uint32)(12)
	command := GetPKIFQDNSuffixRequest{
		Header: CreateRequestHeader(GET_PKI_FQDN_SUFFIX_REQUEST), //make request
	}
	var bin_buf bytes.Buffer
	binary.Write(&bin_buf, binary.LittleEndian, command)
	result, err := pthi.Call(bin_buf.Bytes(), commandSize)
	if err != nil {
		return "", err
	}
	buf2 := bytes.NewBuffer(result)
	response := GetPKIFQDNSuffixResponse{
		Header: readHeaderResponse(buf2),
	}

	binary.Read(buf2, binary.LittleEndian, &response.Suffix.Length)
	binary.Read(buf2, binary.LittleEndian, &response.Suffix.Buffer)

	fmt.Println(response)

	return "", nil
}<|MERGE_RESOLUTION|>--- conflicted
+++ resolved
@@ -85,11 +85,7 @@
 func (pthi *PTHICommand) GetControlMode() (state int, err error) {
 	commandSize := (uint32)(12)
 	command := GetControlModeRequest{
-<<<<<<< HEAD
 		Header: CreateRequestHeader(GET_CONTROL_MODE_REQUEST), //make request
-=======
-		Header: CreateRequestHeader(GET_CONTROL_MODE_REQUEST),
->>>>>>> fb6c04dc
 	}
 	var bin_buf bytes.Buffer
 	binary.Write(&bin_buf, binary.LittleEndian, command)
