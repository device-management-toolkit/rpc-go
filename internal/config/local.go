--- conflicted
+++ resolved
@@ -4,12 +4,9 @@
 	Config struct {
 		Password          string
 		IEEE8021XSettings `yaml:"ieee801xConfig"`
-<<<<<<< HEAD
 		WifiConfigs       `yaml:"wifiConfigs"`
 		Ieee8021xConfigs  `yaml:"ieee8021xConfigs"`
-=======
 		ACMSettings       `yaml:"acmactivate"`
->>>>>>> 4a3daf96
 	}
 	IEEE8021XSettings struct {
 		Name                   string `yaml:"name"`
@@ -23,7 +20,6 @@
 		CACert                 string `yaml:"caCert"`
 		PrivateKey             string `yaml:"privateKey"`
 	}
-<<<<<<< HEAD
 	WifiConfigs []WifiConfig
 	WifiConfig  struct {
 		ProfileName          string `yaml:"profileName"`
@@ -43,11 +39,10 @@
 		ClientCert             string `yaml:"clientCert"`
 		CACert                 string `yaml:"caCert"`
 		PrivateKey             string `yaml:"privateKey"`
-=======
+	}
 	ACMSettings struct {
 		AMTPassword         string `yaml:"amtPassword"`
 		ProvisioningCert    string `yaml:"provisioningCert"`
 		ProvisioningCertPwd string `yaml:"provisioningCertPwd"`
->>>>>>> 4a3daf96
 	}
 )