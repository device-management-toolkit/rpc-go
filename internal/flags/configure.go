--- conflicted
+++ resolved
@@ -115,10 +115,10 @@
 	f.SubCommand = f.commandLineArgs[2]
 	switch f.SubCommand {
 	case utils.SubCommandAddEthernetSettings, utils.SubCommandWired:
-		log.Info("Sub command \"wiredsettings\" is deprecated use \"wired\" instead")
+		logrus.Info("Sub command \"wiredsettings\" is deprecated use \"wired\" instead")
 		err = f.handleAddEthernetSettings()
 	case utils.SubCommandAddWifiSettings, utils.SubCommandWireless:
-		log.Info("Sub command \"addwifisettings\" is deprecated use \"wireless\" instead")
+		logrus.Info("Sub command \"addwifisettings\" is deprecated use \"wireless\" instead")
 		err = f.handleAddWifiSettings()
 
 	case utils.SubCommandEnableWifiPort:
@@ -224,7 +224,7 @@
 			return nil
 		default:
 			f.printConfigurationUsage()
-			log.Error("invalid value for userconsent: ", f.UserConsent)
+			logrus.Error("invalid value for userconsent: ", f.UserConsent)
 			return utils.IncorrectCommandLineParameters
 		}
 	}
@@ -352,7 +352,7 @@
 		if configJson != "" {
 			err := json.Unmarshal([]byte(configJson), &f.LocalConfig)
 			if err != nil {
-				log.Error(err)
+				logrus.Error(err)
 				return utils.IncorrectCommandLineParameters
 			}
 		}
@@ -380,7 +380,7 @@
 	}
 
 	if f.IpConfiguration.DHCP == f.IpConfiguration.Static {
-		log.Error("must specify -dhcp or -static, but not both")
+		logrus.Error("must specify -dhcp or -static, but not both")
 		return utils.InvalidParameterCombination
 	}
 
@@ -587,13 +587,13 @@
 			continue
 		}
 		authProtocol := item.AuthenticationProtocol
-		if authProtocol == ieee8021x.AuthenticationProtocolPEAPv0_EAPMSCHAPv2 && item.Password == "" {
+		if authProtocol == int(ieee8021x.AuthenticationProtocolPEAPv0_EAPMSCHAPv2) && item.Password == "" {
 			err := f.PromptUserInput("Please enter password for "+item.ProfileName+": ", &item.Password)
 			if err != nil {
 				return err
 			}
 		}
-		if authProtocol == ieee8021x.AuthenticationProtocolEAPTLS && item.PrivateKey == "" {
+		if authProtocol == int(ieee8021x.AuthenticationProtocolEAPTLS) && item.PrivateKey == "" {
 			err := f.PromptUserInput("Please enter private key for "+item.ProfileName+": ", &item.PrivateKey)
 			if err != nil {
 				return err
@@ -732,94 +732,74 @@
 
 func (f *Flags) verifyIeee8021xConfig(cfg config.Ieee8021xConfig) error {
 	var err error = utils.MissingOrInvalidConfiguration
-<<<<<<< HEAD
 	isEAConfigured := f.LocalConfig.EnterpriseAssistant.EAConfigured
 	if !isEAConfigured {
 		if cfg.Username == "" {
-			log.Error("missing username for config: ", cfg.ProfileName)
+			logrus.Error("missing username for config: ", cfg.ProfileName)
 			return err
 		}
 		if cfg.CACert == "" {
-			log.Error("missing caCert for config: ", cfg.ProfileName)
+			logrus.Error("missing caCert for config: ", cfg.ProfileName)
 			return err
 		}
-=======
-	if cfg.Username == "" {
-		logrus.Error("missing username for config: ", cfg.ProfileName)
-		return err
-	}
-	if cfg.CACert == "" {
-		logrus.Error("missing caCert for config: ", cfg.ProfileName)
-		return err
->>>>>>> 25a2a7ad
 	}
 	authenticationProtocol := cfg.AuthenticationProtocol
 	// not all defined protocols are supported
 	switch authenticationProtocol {
-	case ieee8021x.AuthenticationProtocolEAPTLS:
+	case int(ieee8021x.AuthenticationProtocolEAPTLS):
 		if cfg.ClientCert == "" {
 			logrus.Error("missing clientCert for config: ", cfg.ProfileName)
 			return err
 		}
-<<<<<<< HEAD
 		if cfg.CACert == "" {
-			log.Error("missing caCert for config: ", cfg.ProfileName)
+			logrus.Error("missing caCert for config: ", cfg.ProfileName)
 			return err
 		}
 	}
 	authenticationProtocol = cfg.AuthenticationProtocol
 	// not all defined protocols are supported
 	switch authenticationProtocol {
-	case ieee8021x.AuthenticationProtocolEAPTLS: // AuthenticationProtocol 0
+	case int(ieee8021x.AuthenticationProtocolEAPTLS): // AuthenticationProtocol 0
 		if !isEAConfigured {
 			if cfg.ClientCert == "" {
-				log.Error("missing clientCert for config: ", cfg.ProfileName)
+				logrus.Error("missing clientCert for config: ", cfg.ProfileName)
 				return err
 			}
 			if cfg.PrivateKey == "" {
-				log.Error("missing privateKey for config: ", cfg.ProfileName)
+				logrus.Error("missing privateKey for config: ", cfg.ProfileName)
 				return err
 			}
 		}
-	case ieee8021x.AuthenticationProtocolPEAPv0_EAPMSCHAPv2:
+	case int(ieee8021x.AuthenticationProtocolPEAPv0_EAPMSCHAPv2):
 		if !isEAConfigured && cfg.Password == "" {
-			log.Error("missing password for for PEAPv0_EAPMSCHAPv2 config: ", cfg.ProfileName)
-=======
-		if cfg.PrivateKey == "" {
-			logrus.Error("missing privateKey for config: ", cfg.ProfileName)
+			logrus.Error("missing password for for PEAPv0_EAPMSCHAPv2 config: ", cfg.ProfileName)
 			return err
 		}
-	case ieee8021x.AuthenticationProtocolPEAPv0_EAPMSCHAPv2:
-		if cfg.Password == "" {
-			logrus.Error("missing password for for PEAPv0_EAPMSCHAPv2 config: ", cfg.ProfileName)
->>>>>>> 25a2a7ad
-			return err
-		}
-	case ieee8021x.AuthenticationProtocolEAPTTLS_MSCHAPv2:
+	case int(ieee8021x.AuthenticationProtocolEAPTTLS_MSCHAPv2):
 		logrus.Errorf("unsupported AuthenticationProtocolEAPTTLS_MSCHAPv2 (%d) for config: %s", cfg.AuthenticationProtocol, cfg.ProfileName)
 		return err
-	case ieee8021x.AuthenticationProtocolPEAPv1_EAPGTC:
+	case int(ieee8021x.AuthenticationProtocolPEAPv1_EAPGTC):
 		logrus.Errorf("unsupported AuthenticationProtocolPEAPv1_EAPGTC (%d) for config: %s", cfg.AuthenticationProtocol, cfg.ProfileName)
 		return err
-	case ieee8021x.AuthenticationProtocolEAPFAST_MSCHAPv2:
+	case int(ieee8021x.AuthenticationProtocolEAPFAST_MSCHAPv2):
 		logrus.Errorf("unsupported AuthenticationProtocolEAPFAST_MSCHAPv2 (%d) for config: %s", cfg.AuthenticationProtocol, cfg.ProfileName)
 		return err
-	case ieee8021x.AuthenticationProtocolEAPFAST_GTC:
+	case int(ieee8021x.AuthenticationProtocolEAPFAST_GTC):
 		logrus.Errorf("unsupported AuthenticationProtocolEAPFAST_GTC (%d) for config: %s", cfg.AuthenticationProtocol, cfg.ProfileName)
 		return err
-	case ieee8021x.AuthenticationProtocolEAP_MD5:
+	case int(ieee8021x.AuthenticationProtocolEAP_MD5):
 		logrus.Errorf("unsupported AuthenticationProtocolEAP_MD5 (%d) for config: %s", cfg.AuthenticationProtocol, cfg.ProfileName)
 		return err
-	case ieee8021x.AuthenticationProtocolEAP_PSK:
+	case int(ieee8021x.AuthenticationProtocolEAP_PSK):
 		logrus.Errorf("unsupported AuthenticationProtocolEAP_PSK (%d) for config: %s", cfg.AuthenticationProtocol, cfg.ProfileName)
 		return err
-	case ieee8021x.AuthenticationProtocolEAP_SIM:
+	case int(ieee8021x.AuthenticationProtocolEAP_SIM):
 		logrus.Errorf("unsupported AuthenticationProtocolEAP_SIM (%d) for config: %s", cfg.AuthenticationProtocol, cfg.ProfileName)
 		return err
-	case ieee8021x.AuthenticationProtocolEAP_AKA:
+	case int(ieee8021x.AuthenticationProtocolEAP_AKA):
 		logrus.Errorf("unsupported AuthenticationProtocolEAP_AKA (%d) for config: %s", cfg.AuthenticationProtocol, cfg.ProfileName)
 		return err
-	case ieee8021x.AuthenticationProtocolEAPFAST_TLS:
+	case int(ieee8021x.AuthenticationProtocolEAPFAST_TLS):
 		logrus.Errorf("unsupported AuthenticationProtocolEAPFAST_TLS (%d) for config: %s", cfg.AuthenticationProtocol, cfg.ProfileName)
 		return err
 	default:
