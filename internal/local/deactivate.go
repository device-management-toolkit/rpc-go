--- conflicted
+++ resolved
@@ -46,14 +46,10 @@
 	return utils.Success
 }
 
-<<<<<<< HEAD
 func (service *ProvisioningService) DeactivateCCM() utils.ReturnCode {
-=======
-func (service *ProvisioningService) DeactivateCCM() int {
 	if service.flags.Password != "" {
 		log.Warn("Password not required for CCM deactivation")
 	}
->>>>>>> ae42b5b6
 	status, err := service.amtCommand.Unprovision()
 	if err != nil || status != 0 {
 		log.Error("Status: Failed to deactivate ", err)
