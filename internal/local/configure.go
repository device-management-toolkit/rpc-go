/*********************************************************************
 * Copyright (c) Intel Corporation 2024
 * SPDX-License-Identifier: Apache-2.0
 **********************************************************************/

package local

import (
	"crypto/tls"
	"errors"
	"net/url"
	"rpc/pkg/utils"

	"github.com/sirupsen/logrus"
)

func (service *ProvisioningService) Configure() (err error) {
<<<<<<< HEAD
	// Check if the device is already activated
	controlMode, err := service.amtCommand.GetControlMode()
	if err != nil {
		return utils.AMTConnectionFailed
	}
	if controlMode == 0 {
		log.Error("Device is not activated to configure. Please activate the device first.")
		return utils.UnableToConfigure
	}
	service.interfacedWsmanMessage.SetupWsmanClient("admin", service.flags.Password, logrus.GetLevel() == logrus.TraceLevel)

=======
	service.interfacedWsmanMessage.SetupWsmanClient("admin", service.flags.Password, logrus.GetLevel() == logrus.TraceLevel, []tls.Certificate{service.flags.RPCTLSActivationCertificate.TlsCert})
>>>>>>> 25a2a7ad
	switch service.flags.SubCommand {
	case utils.SubCommandAddEthernetSettings, utils.SubCommandWired:
		return service.AddEthernetSettings()
	case utils.SubCommandAddWifiSettings, utils.SubCommandWireless:
		return service.AddWifiSettings()
	case utils.SubCommandEnableWifiPort:
		return service.EnableWifiPort()
	case utils.SubCommandSetMEBx:
		if controlMode != 2 {
			log.Error("Device needs to be in admin control mode to set MEBx password.")
			return utils.UnableToConfigure
		}
		return service.SetMebx()
	case utils.SubCommandConfigureTLS:
		return service.ConfigureTLS()
	case utils.SubCommandSyncClock:
		return service.SynchronizeTime()
	case utils.SubCommandChangeAMTPassword:
		return service.ChangeAMTPassword()
	case utils.SubCommandSetAMTFeatures:
		if controlMode != 2 {
			log.Error("Device needs to be in admin control mode to configure AMT features.")
			return utils.UnableToConfigure
		}
		return service.SetAMTFeatures()
	default:
	}
	return utils.IncorrectCommandLineParameters
}

func (service *ProvisioningService) EnableWifiPort() (err error) {
	err = service.interfacedWsmanMessage.EnableWiFi()
	if err != nil {
		logrus.Error("Failed to enable wifi port and local profile synchronization.")
		return
	}
	logrus.Info("Successfully enabled wifi port and local profile synchronization.")
	return
}

func (service *ProvisioningService) ValidateURL(u string) error {
	parsedURL, err := url.Parse(u)
	if err != nil {
		return err
	}
	if parsedURL.Scheme == "" || parsedURL.Host == "" {
		return errors.New("url is missing scheme or host")
	}

	return nil
}<|MERGE_RESOLUTION|>--- conflicted
+++ resolved
@@ -15,21 +15,17 @@
 )
 
 func (service *ProvisioningService) Configure() (err error) {
-<<<<<<< HEAD
 	// Check if the device is already activated
 	controlMode, err := service.amtCommand.GetControlMode()
 	if err != nil {
 		return utils.AMTConnectionFailed
 	}
 	if controlMode == 0 {
-		log.Error("Device is not activated to configure. Please activate the device first.")
+		logrus.Error("Device is not activated to configure. Please activate the device first.")
 		return utils.UnableToConfigure
 	}
-	service.interfacedWsmanMessage.SetupWsmanClient("admin", service.flags.Password, logrus.GetLevel() == logrus.TraceLevel)
 
-=======
 	service.interfacedWsmanMessage.SetupWsmanClient("admin", service.flags.Password, logrus.GetLevel() == logrus.TraceLevel, []tls.Certificate{service.flags.RPCTLSActivationCertificate.TlsCert})
->>>>>>> 25a2a7ad
 	switch service.flags.SubCommand {
 	case utils.SubCommandAddEthernetSettings, utils.SubCommandWired:
 		return service.AddEthernetSettings()
@@ -39,7 +35,7 @@
 		return service.EnableWifiPort()
 	case utils.SubCommandSetMEBx:
 		if controlMode != 2 {
-			log.Error("Device needs to be in admin control mode to set MEBx password.")
+			logrus.Error("Device needs to be in admin control mode to set MEBx password.")
 			return utils.UnableToConfigure
 		}
 		return service.SetMebx()
@@ -51,7 +47,7 @@
 		return service.ChangeAMTPassword()
 	case utils.SubCommandSetAMTFeatures:
 		if controlMode != 2 {
-			log.Error("Device needs to be in admin control mode to configure AMT features.")
+			logrus.Error("Device needs to be in admin control mode to configure AMT features.")
 			return utils.UnableToConfigure
 		}
 		return service.SetAMTFeatures()
