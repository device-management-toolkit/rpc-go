/*********************************************************************
 * Copyright (c) Intel Corporation 2024
 * SPDX-License-Identifier: Apache-2.0
 **********************************************************************/

package local

import (
	"crypto"
	"crypto/rand"
	"crypto/rsa"
	"crypto/sha256"
	"crypto/tls"
	"crypto/x509"
	"encoding/base64"
	"encoding/hex"
	"encoding/pem"
	"errors"
	"strings"
	"time"

	"github.com/device-management-toolkit/rpc-go/v2/internal/amt"
	"github.com/device-management-toolkit/rpc-go/v2/internal/config"
	"github.com/device-management-toolkit/rpc-go/v2/pkg/utils"
	log "github.com/sirupsen/logrus"
	pkcs12 "software.sslmate.com/src/go-pkcs12"
)

type CertsAndKeys struct {
	certs []*x509.Certificate
	keys  []interface{}
}

type CertificateObject struct {
	pem     string
	subject string
	issuer  string
}

type ProvisioningCertObj struct {
	certChain            []string
	privateKey           crypto.PrivateKey
	certificateAlgorithm x509.SignatureAlgorithm
}

func (service *ProvisioningService) Activate() error {
	// Check if the device is already activated
	if service.flags.ControlMode != 0 {
		log.Error("Device is already activated")

		return utils.UnableToActivate
	}

	err := service.CheckAndEnableAMT(service.flags.SkipIPRenew)
	if err != nil {
		return err
	}

	// for local activation, wsman client needs local system account credentials
	lsa, err := service.amtCommand.GetLocalSystemAccount()
	if err != nil {
		log.Error(err)

		return utils.AMTConnectionFailed
	}

	tlsConfig := &tls.Config{}

	if service.flags.LocalTlsEnforced {
		if service.flags.UseACM {
			acmConfig := service.config.ACMSettings

			certsAndKeys, err := convertPfxToObject(acmConfig.ProvisioningCert, acmConfig.ProvisioningCertPwd)
			if err != nil {
				return err
			}
			// Use the AMT Certificate response to verify AMT device
			startHBasedResponse, err := service.StartSecureHostBasedConfiguration(certsAndKeys)
			if err != nil {
				return err
			}

			tlsConfig = config.GetTLSConfig(&service.flags.ControlMode, &startHBasedResponse, service.flags.SkipCertCheck)

<<<<<<< HEAD
			// Build the certificate chain properly
			var certChain [][]byte
			for _, cert := range certsAndKeys.certs {
				certChain = append(certChain, cert.Raw)
			}

			tlsCert := tls.Certificate{
				Certificate: certChain,
				PrivateKey:  certsAndKeys.keys[0],
				Leaf:        certsAndKeys.certs[0],
			}

			tlsConfig.Certificates = []tls.Certificate{tlsCert}

			// Ensure GetClientCertificate callback is set for proper client certificate selection
			// This is critical for mutual TLS - capture the certificate in a way that ensures it's available
			clientCert := tlsCert
			tlsConfig.GetClientCertificate = func(info *tls.CertificateRequestInfo) (*tls.Certificate, error) {
				log.Trace("Client certificate requested by server")

				return &clientCert, nil
			}
=======
			// NOTE: Client certificate is NOT added here during initial activation
			// It will be added in ActivateACM() after password change and activation complete
			// Adding it here causes EOF errors on AMT 20/21 during the activation process
>>>>>>> 16d09e42
		} else {
			tlsConfig = config.GetTLSConfig(&service.flags.ControlMode, nil, service.flags.SkipCertCheck)
		}

		tlsConfig.MinVersion = tls.VersionTLS12
	}

	service.interfacedWsmanMessage.SetupWsmanClient(lsa.Username, lsa.Password, service.flags.LocalTlsEnforced, log.GetLevel() == log.TraceLevel, tlsConfig)

	if service.flags.UseACM {
		err = service.ActivateACM(!service.flags.LocalTlsEnforced)
		if err == nil {
			log.Info("Status: Device activated in Admin Control Mode")
		}
	} else if service.flags.UseCCM {
		err = service.ActivateCCM(tlsConfig)
	}

	return err
}

func (service *ProvisioningService) StartSecureHostBasedConfiguration(certsAndKeys CertsAndKeys) (amt.SecureHBasedResponse, error) {
	// create leaf certificate hash
	var certHashByteArray [64]byte

	leafHash := sha256.Sum256(certsAndKeys.certs[0].Raw)
	copy(certHashByteArray[:], leafHash[:])

	certAlgo, err := utils.CheckCertificateAlgorithmSupported(certsAndKeys.certs[0].SignatureAlgorithm)
	if err != nil {
		return amt.SecureHBasedResponse{}, utils.ActivationFailedCertHash
	}

	// Call StartConfigurationHBased
	params := amt.SecureHBasedParameters{
		CertHash:      certHashByteArray,
		CertAlgorithm: certAlgo,
	}

	response, err := service.amtCommand.StartConfigurationHBased(params)
	if err != nil {
		return amt.SecureHBasedResponse{}, err
	}

	return response, nil
}

func (service *ProvisioningService) ActivateACM(oldWay bool) error {
	if oldWay {
		// Extract the provisioning certificate
		_, certObject, fingerPrint, err := service.GetProvisioningCertObj()
		if err != nil {
			return err
		}
		// Check provisioning certificate is accepted by AMT
		err = service.CompareCertHashes(fingerPrint)
		if err != nil {
			return err
		}

		generalSettings, err := service.interfacedWsmanMessage.GetGeneralSettings()
		if err != nil {
			return utils.ActivationFailedGeneralSettings
		}

		getHostBasedSetupResponse, err := service.interfacedWsmanMessage.GetHostBasedSetupService()
		if err != nil {
			return utils.ActivationFailedSetupService
		}

		decodedNonce := getHostBasedSetupResponse.Body.GetResponse.ConfigurationNonce

		fwNonce, err := base64.StdEncoding.DecodeString(decodedNonce)
		if err != nil {
			return utils.ActivationFailedDecode64
		}

		err = service.injectCertificate(certObject.certChain)
		if err != nil {
			return err
		}

		nonce, err := utils.GenerateNonce()
		if err != nil {
			return err
		}

		signedSignature, err := service.createSignedString(nonce, fwNonce, certObject.privateKey)
		if err != nil {
			return err
		}

		_, err = service.interfacedWsmanMessage.HostBasedSetupServiceAdmin(service.config.ACMSettings.AMTPassword, generalSettings.Body.GetResponse.DigestRealm, nonce, signedSignature)
		if err != nil {
			controlMode, err := service.amtCommand.GetControlMode()
			if err != nil {
				return utils.ActivationFailedGetControlMode
			}

			if controlMode != 2 {
				return utils.ActivationFailedControlMode
			}

			return nil
		}
	} else {
		service.flags.NewPassword = service.config.ACMSettings.AMTPassword

		// Get LSA credentials for initial WSMAN setup
		lsa, err := service.amtCommand.GetLocalSystemAccount()
		if err != nil {
			log.Error("Failed to get LSA credentials:", err)
			return utils.AMTConnectionFailed
		}

		// Setup WSMAN client with admin credentials and proper TLS config for AMT 19+ support
		// After activation, device is in ACM mode and requires client certificate for TLS
		tlsConfig := config.GetTLSConfig(&service.flags.ControlMode, nil, service.flags.SkipCertCheck)

		if service.flags.LocalTlsEnforced {
			tlsConfig.MinVersion = tls.VersionTLS12

			// Load the provisioning certificate for client authentication
			certsAndKeys, err := convertPfxToObject(service.config.ACMSettings.ProvisioningCert, service.config.ACMSettings.ProvisioningCertPwd)
			if err != nil {
				log.Error("Failed to load provisioning certificate for post-activation:", err)

				return utils.ActivationFailed
			}

			// Build the certificate chain properly
			var certChain [][]byte
			for _, cert := range certsAndKeys.certs {
				certChain = append(certChain, cert.Raw)
			}

			tlsCert := tls.Certificate{
				Certificate: certChain,
				PrivateKey:  certsAndKeys.keys[0],
				Leaf:        certsAndKeys.certs[0],
			}

			tlsConfig.Certificates = []tls.Certificate{tlsCert}

			// Ensure GetClientCertificate callback is set for proper client certificate selection
			clientCert := tlsCert
			tlsConfig.GetClientCertificate = func(info *tls.CertificateRequestInfo) (*tls.Certificate, error) {
				log.Trace("Client certificate requested by server (post-activation)")

				return &clientCert, nil
			}
		}

		// Setup WSMAN client with LSA credentials initially (password not yet changed)
		err = service.interfacedWsmanMessage.SetupWsmanClient(
			lsa.Username,
			lsa.Password,
			service.flags.LocalTlsEnforced,
			log.GetLevel() == log.TraceLevel,
			tlsConfig,
		)
		if err != nil {
<<<<<<< HEAD
			log.Error("Failed to setup admin WSMAN client:", err)

=======
			log.Error("Failed to setup WSMAN client with LSA credentials:", err)
>>>>>>> 16d09e42
			return utils.ActivationFailed
		}

		err = service.ChangeAMTPassword()
		if err != nil {
			log.Error(err.Error())

			// Check if activation actually succeeded despite post-activation errors
			controlMode, checkErr := service.amtCommand.GetControlMode()
			if checkErr != nil {
				return utils.ActivationFailedGetControlMode
			}

			if controlMode != 2 {
				return utils.ActivationFailedControlMode
			}

			return nil
		}

		// AMT may close TLS connection after password change
		// Recreate WSMAN client with new password before continuing
		// This is critical for AMT 20/21 which are more sensitive to stale TLS connections
		if service.flags.LocalTlsEnforced {
			log.Debug("Recreating WSMAN client after password change...")
			err = service.interfacedWsmanMessage.SetupWsmanClient(
				"admin",
				service.config.ACMSettings.AMTPassword,
				service.flags.LocalTlsEnforced,
				log.GetLevel() == log.TraceLevel,
				tlsConfig,
			)
			if err != nil {
				log.Error("Failed to recreate WSMAN client after password change:", err)
				return utils.ActivationFailed
			}
			log.Debug("WSMAN client recreated successfully")
		}

		// commit changes
		result, err := service.interfacedWsmanMessage.CommitChanges()
		// AMT may close the connection after CommitChanges as services restart
		// EOF errors during this phase are expected and don't indicate failure
		if err != nil && !strings.Contains(err.Error(), "EOF") {
			log.Error(err.Error())

			return utils.ActivationFailed
		}

		if err == nil {
			log.Debug(result)
		} else {
			log.Debug("AMT services restarting after CommitChanges (connection closed as expected)")
		}

		// Allow AMT services to fully stabilize after CommitChanges
		// This prevents "device did not respond" errors from remote connections
		log.Debug("Waiting for AMT services to stabilize...")
		time.Sleep(5 * time.Second)
		log.Debug("AMT activation complete")
	}

	return nil
}

func (service *ProvisioningService) ActivateCCM(tlsConfig *tls.Config) error {
	generalSettings, err := service.interfacedWsmanMessage.GetGeneralSettings()
	if err != nil {
		return utils.ActivationFailedGeneralSettings
	}

	_, err = service.interfacedWsmanMessage.HostBasedSetupService(generalSettings.Body.GetResponse.DigestRealm, service.config.Password)
	if err != nil {
		return utils.ActivationFailedSetupService
	}

	// If TLS is enforced, commit changes
	if service.flags.LocalTlsEnforced {
		err := service.CCMCommit(tlsConfig)
		if err != nil {
			return utils.ActivationFailed
		}
	}

	log.Info("Status: Device activated in Client Control Mode")

	return nil
}

func (service *ProvisioningService) CCMCommit(tlsConfig *tls.Config) error {
	// Setup WSMAN client with the AMT username and password
	service.interfacedWsmanMessage.SetupWsmanClient(
		"admin",
		service.config.Password,
		service.flags.LocalTlsEnforced,
		log.GetLevel() == log.TraceLevel,
		tlsConfig,
	)

	// commit changes
	_, err := service.interfacedWsmanMessage.CommitChanges()
	if err != nil {
		log.Error("Failed to activate device:", err)

		log.Info("Putting the device back to pre-provisioning mode")

		_, err = service.interfacedWsmanMessage.Unprovision(1)
		if err != nil {
			log.Error("Status: Unable to deactivate ", err)
		}

		return utils.ActivationFailed
	}

	return nil
}

func (service *ProvisioningService) GetProvisioningCertObj() (CertsAndKeys, ProvisioningCertObj, string, error) {
	config := service.config.ACMSettings

	certsAndKeys, err := convertPfxToObject(config.ProvisioningCert, config.ProvisioningCertPwd)
	if err != nil {
		return certsAndKeys, ProvisioningCertObj{}, "", err
	}

	result, fingerprint, err := dumpPfx(certsAndKeys)
	if err != nil {
		return certsAndKeys, ProvisioningCertObj{}, "", err
	}

	return certsAndKeys, result, fingerprint, nil
}

func convertPfxToObject(pfxb64, passphrase string) (CertsAndKeys, error) {
	pfx, err := base64.StdEncoding.DecodeString(pfxb64)
	if err != nil {
		return CertsAndKeys{}, utils.ActivationFailedDecode64
	}

	privateKey, certificate, extraCerts, err := pkcs12.DecodeChain(pfx, passphrase)
	if err != nil {
		if strings.Contains(err.Error(), "decryption password incorrect") {
			return CertsAndKeys{}, utils.ActivationFailedWrongCertPass
		}

		return CertsAndKeys{}, utils.ActivationFailedInvalidProvCert
	}

	certs := append([]*x509.Certificate{certificate}, extraCerts...)
	pfxOut := CertsAndKeys{certs: certs, keys: []interface{}{privateKey}}

	pfxOut.certs, err = utils.OrderCertsChain(pfxOut.certs)
	if err != nil {
		return pfxOut, err
	}

	return pfxOut, nil
}

func dumpPfx(pfxobj CertsAndKeys) (ProvisioningCertObj, string, error) {
	if len(pfxobj.certs) == 0 {
		return ProvisioningCertObj{}, "", utils.ActivationFailedNoCertFound
	}

	if len(pfxobj.keys) == 0 {
		return ProvisioningCertObj{}, "", utils.ActivationFailedNoPrivKeys
	}

	var provisioningCertificateObj ProvisioningCertObj

	var certificateList []*CertificateObject

	var fingerprint string

	for _, cert := range pfxobj.certs {
		pemBlock := &pem.Block{
			Type:  "CERTIFICATE",
			Bytes: cert.Raw,
		}

		pem := utils.CleanPEM(string(pem.EncodeToMemory(pemBlock)))
		certificateObject := CertificateObject{pem: pem, subject: cert.Subject.String(), issuer: cert.Issuer.String()}

		// Get the fingerprint from the Root certificate
		if cert.Subject.String() == cert.Issuer.String() {
			der := cert.Raw
			hash := sha256.Sum256(der)
			fingerprint = hex.EncodeToString(hash[:])
		}

		// Put all the certificateObjects into a single list
		certificateList = append(certificateList, &certificateObject)
	}

	if fingerprint == "" {
		return provisioningCertificateObj, "", utils.ActivationFailedNoRootCertFound
	}

	// Add them to the certChain in order
	for _, cert := range certificateList {
		provisioningCertificateObj.certChain = append(provisioningCertificateObj.certChain, cert.pem)
	}

	// Add the private key
	provisioningCertificateObj.privateKey = pfxobj.keys[0]

	// Add the certificate algorithm
	provisioningCertificateObj.certificateAlgorithm = pfxobj.certs[0].SignatureAlgorithm

	return provisioningCertificateObj, fingerprint, nil
}

func (service *ProvisioningService) CompareCertHashes(fingerPrint string) error {
	result, err := service.amtCommand.GetCertificateHashes()
	if err != nil {
		return utils.ActivationFailedGetCertHash
	}

	for _, v := range result {
		if v.Hash == fingerPrint {
			return nil
		}
	}

	return utils.ActivationFailedProvCertNoMatch
}

func (service *ProvisioningService) injectCertificate(certChain []string) error {
	firstIndex := 0
	lastIndex := len(certChain) - 1

	for i, cert := range certChain {
		isLeaf := i == firstIndex
		isRoot := i == lastIndex

		_, err := service.interfacedWsmanMessage.AddNextCertInChain(cert, isLeaf, isRoot)
		if err != nil {
			return utils.ActivationFailedAddCert
		}
	}

	return nil
}

func (service *ProvisioningService) signString(message []byte, privateKey crypto.PrivateKey) (string, error) {
	rsaKey, ok := privateKey.(*rsa.PrivateKey)
	if !ok {
		return "", errors.New("not an RSA private key")
	}

	keyBytes := x509.MarshalPKCS1PrivateKey(rsaKey)
	privatekeyPEM := pem.EncodeToMemory(
		&pem.Block{
			Type:  "RSA PRIVATE KEY",
			Bytes: keyBytes,
		},
	)

	block, _ := pem.Decode([]byte(string(privatekeyPEM)))
	if block == nil {
		return "", errors.New("failed to decode PEM block containing private key")
	}

	key, err := x509.ParsePKCS1PrivateKey(block.Bytes)
	if err != nil {
		return "", errors.New("failed to parse private key")
	}

	hashed := sha256.Sum256(message)

	signature, err := rsa.SignPKCS1v15(rand.Reader, key, crypto.SHA256, hashed[:])
	if err != nil {
		return "", errors.New("failed to sign message")
	}

	signatureBase64 := base64.StdEncoding.EncodeToString(signature)

	return signatureBase64, nil
}

func (service *ProvisioningService) createSignedString(nonce, fwNonce []byte, privateKey crypto.PrivateKey) (string, error) {
	arr := append(fwNonce, nonce...)

	signature, err := service.signString(arr, privateKey)
	if err != nil {
		return "", utils.ActivationFailedSignString
	}

	return signature, nil
}<|MERGE_RESOLUTION|>--- conflicted
+++ resolved
@@ -82,7 +82,138 @@
 
 			tlsConfig = config.GetTLSConfig(&service.flags.ControlMode, &startHBasedResponse, service.flags.SkipCertCheck)
 
-<<<<<<< HEAD
+			// NOTE: Client certificate is NOT added here during initial activation
+			// It will be added in ActivateACM() after password change and activation complete
+			// Adding it here causes EOF errors on AMT 20/21 during the activation process
+		} else {
+			tlsConfig = config.GetTLSConfig(&service.flags.ControlMode, nil, service.flags.SkipCertCheck)
+		}
+
+		tlsConfig.MinVersion = tls.VersionTLS12
+	}
+
+	service.interfacedWsmanMessage.SetupWsmanClient(lsa.Username, lsa.Password, service.flags.LocalTlsEnforced, log.GetLevel() == log.TraceLevel, tlsConfig)
+
+	if service.flags.UseACM {
+		err = service.ActivateACM(!service.flags.LocalTlsEnforced)
+		if err == nil {
+			log.Info("Status: Device activated in Admin Control Mode")
+		}
+	} else if service.flags.UseCCM {
+		err = service.ActivateCCM(tlsConfig)
+	}
+
+	return err
+}
+
+func (service *ProvisioningService) StartSecureHostBasedConfiguration(certsAndKeys CertsAndKeys) (amt.SecureHBasedResponse, error) {
+	// create leaf certificate hash
+	var certHashByteArray [64]byte
+
+	leafHash := sha256.Sum256(certsAndKeys.certs[0].Raw)
+	copy(certHashByteArray[:], leafHash[:])
+
+	certAlgo, err := utils.CheckCertificateAlgorithmSupported(certsAndKeys.certs[0].SignatureAlgorithm)
+	if err != nil {
+		return amt.SecureHBasedResponse{}, utils.ActivationFailedCertHash
+	}
+
+	// Call StartConfigurationHBased
+	params := amt.SecureHBasedParameters{
+		CertHash:      certHashByteArray,
+		CertAlgorithm: certAlgo,
+	}
+
+	response, err := service.amtCommand.StartConfigurationHBased(params)
+	if err != nil {
+		return amt.SecureHBasedResponse{}, err
+	}
+
+	return response, nil
+}
+
+func (service *ProvisioningService) ActivateACM(oldWay bool) error {
+	if oldWay {
+		// Extract the provisioning certificate
+		_, certObject, fingerPrint, err := service.GetProvisioningCertObj()
+		if err != nil {
+			return err
+		}
+		// Check provisioning certificate is accepted by AMT
+		err = service.CompareCertHashes(fingerPrint)
+		if err != nil {
+			return err
+		}
+
+		generalSettings, err := service.interfacedWsmanMessage.GetGeneralSettings()
+		if err != nil {
+			return utils.ActivationFailedGeneralSettings
+		}
+
+		getHostBasedSetupResponse, err := service.interfacedWsmanMessage.GetHostBasedSetupService()
+		if err != nil {
+			return utils.ActivationFailedSetupService
+		}
+
+		decodedNonce := getHostBasedSetupResponse.Body.GetResponse.ConfigurationNonce
+
+		fwNonce, err := base64.StdEncoding.DecodeString(decodedNonce)
+		if err != nil {
+			return utils.ActivationFailedDecode64
+		}
+
+		err = service.injectCertificate(certObject.certChain)
+		if err != nil {
+			return err
+		}
+
+		nonce, err := utils.GenerateNonce()
+		if err != nil {
+			return err
+		}
+
+		signedSignature, err := service.createSignedString(nonce, fwNonce, certObject.privateKey)
+		if err != nil {
+			return err
+		}
+
+		_, err = service.interfacedWsmanMessage.HostBasedSetupServiceAdmin(service.config.ACMSettings.AMTPassword, generalSettings.Body.GetResponse.DigestRealm, nonce, signedSignature)
+		if err != nil {
+			controlMode, err := service.amtCommand.GetControlMode()
+			if err != nil {
+				return utils.ActivationFailedGetControlMode
+			}
+
+			if controlMode != 2 {
+				return utils.ActivationFailedControlMode
+			}
+
+			return nil
+		}
+	} else {
+		service.flags.NewPassword = service.config.ACMSettings.AMTPassword
+
+		// Get LSA credentials for initial WSMAN setup
+		lsa, err := service.amtCommand.GetLocalSystemAccount()
+		if err != nil {
+			log.Error("Failed to get LSA credentials:", err)
+			return utils.AMTConnectionFailed
+		}
+
+		// Setup WSMAN client with admin credentials and proper TLS config for AMT 19+ support
+		// After activation, device is in ACM mode and requires client certificate for TLS
+		tlsConfig := config.GetTLSConfig(&service.flags.ControlMode, nil, service.flags.SkipCertCheck)
+
+		if service.flags.LocalTlsEnforced {
+			tlsConfig.MinVersion = tls.VersionTLS12
+
+			// Load the provisioning certificate for client authentication
+			certsAndKeys, err := convertPfxToObject(service.config.ACMSettings.ProvisioningCert, service.config.ACMSettings.ProvisioningCertPwd)
+			if err != nil {
+				log.Error("Failed to load provisioning certificate for post-activation:", err)
+				return utils.ActivationFailed
+			}
+
 			// Build the certificate chain properly
 			var certChain [][]byte
 			for _, cert := range certsAndKeys.certs {
@@ -98,167 +229,9 @@
 			tlsConfig.Certificates = []tls.Certificate{tlsCert}
 
 			// Ensure GetClientCertificate callback is set for proper client certificate selection
-			// This is critical for mutual TLS - capture the certificate in a way that ensures it's available
-			clientCert := tlsCert
-			tlsConfig.GetClientCertificate = func(info *tls.CertificateRequestInfo) (*tls.Certificate, error) {
-				log.Trace("Client certificate requested by server")
-
-				return &clientCert, nil
-			}
-=======
-			// NOTE: Client certificate is NOT added here during initial activation
-			// It will be added in ActivateACM() after password change and activation complete
-			// Adding it here causes EOF errors on AMT 20/21 during the activation process
->>>>>>> 16d09e42
-		} else {
-			tlsConfig = config.GetTLSConfig(&service.flags.ControlMode, nil, service.flags.SkipCertCheck)
-		}
-
-		tlsConfig.MinVersion = tls.VersionTLS12
-	}
-
-	service.interfacedWsmanMessage.SetupWsmanClient(lsa.Username, lsa.Password, service.flags.LocalTlsEnforced, log.GetLevel() == log.TraceLevel, tlsConfig)
-
-	if service.flags.UseACM {
-		err = service.ActivateACM(!service.flags.LocalTlsEnforced)
-		if err == nil {
-			log.Info("Status: Device activated in Admin Control Mode")
-		}
-	} else if service.flags.UseCCM {
-		err = service.ActivateCCM(tlsConfig)
-	}
-
-	return err
-}
-
-func (service *ProvisioningService) StartSecureHostBasedConfiguration(certsAndKeys CertsAndKeys) (amt.SecureHBasedResponse, error) {
-	// create leaf certificate hash
-	var certHashByteArray [64]byte
-
-	leafHash := sha256.Sum256(certsAndKeys.certs[0].Raw)
-	copy(certHashByteArray[:], leafHash[:])
-
-	certAlgo, err := utils.CheckCertificateAlgorithmSupported(certsAndKeys.certs[0].SignatureAlgorithm)
-	if err != nil {
-		return amt.SecureHBasedResponse{}, utils.ActivationFailedCertHash
-	}
-
-	// Call StartConfigurationHBased
-	params := amt.SecureHBasedParameters{
-		CertHash:      certHashByteArray,
-		CertAlgorithm: certAlgo,
-	}
-
-	response, err := service.amtCommand.StartConfigurationHBased(params)
-	if err != nil {
-		return amt.SecureHBasedResponse{}, err
-	}
-
-	return response, nil
-}
-
-func (service *ProvisioningService) ActivateACM(oldWay bool) error {
-	if oldWay {
-		// Extract the provisioning certificate
-		_, certObject, fingerPrint, err := service.GetProvisioningCertObj()
-		if err != nil {
-			return err
-		}
-		// Check provisioning certificate is accepted by AMT
-		err = service.CompareCertHashes(fingerPrint)
-		if err != nil {
-			return err
-		}
-
-		generalSettings, err := service.interfacedWsmanMessage.GetGeneralSettings()
-		if err != nil {
-			return utils.ActivationFailedGeneralSettings
-		}
-
-		getHostBasedSetupResponse, err := service.interfacedWsmanMessage.GetHostBasedSetupService()
-		if err != nil {
-			return utils.ActivationFailedSetupService
-		}
-
-		decodedNonce := getHostBasedSetupResponse.Body.GetResponse.ConfigurationNonce
-
-		fwNonce, err := base64.StdEncoding.DecodeString(decodedNonce)
-		if err != nil {
-			return utils.ActivationFailedDecode64
-		}
-
-		err = service.injectCertificate(certObject.certChain)
-		if err != nil {
-			return err
-		}
-
-		nonce, err := utils.GenerateNonce()
-		if err != nil {
-			return err
-		}
-
-		signedSignature, err := service.createSignedString(nonce, fwNonce, certObject.privateKey)
-		if err != nil {
-			return err
-		}
-
-		_, err = service.interfacedWsmanMessage.HostBasedSetupServiceAdmin(service.config.ACMSettings.AMTPassword, generalSettings.Body.GetResponse.DigestRealm, nonce, signedSignature)
-		if err != nil {
-			controlMode, err := service.amtCommand.GetControlMode()
-			if err != nil {
-				return utils.ActivationFailedGetControlMode
-			}
-
-			if controlMode != 2 {
-				return utils.ActivationFailedControlMode
-			}
-
-			return nil
-		}
-	} else {
-		service.flags.NewPassword = service.config.ACMSettings.AMTPassword
-
-		// Get LSA credentials for initial WSMAN setup
-		lsa, err := service.amtCommand.GetLocalSystemAccount()
-		if err != nil {
-			log.Error("Failed to get LSA credentials:", err)
-			return utils.AMTConnectionFailed
-		}
-
-		// Setup WSMAN client with admin credentials and proper TLS config for AMT 19+ support
-		// After activation, device is in ACM mode and requires client certificate for TLS
-		tlsConfig := config.GetTLSConfig(&service.flags.ControlMode, nil, service.flags.SkipCertCheck)
-
-		if service.flags.LocalTlsEnforced {
-			tlsConfig.MinVersion = tls.VersionTLS12
-
-			// Load the provisioning certificate for client authentication
-			certsAndKeys, err := convertPfxToObject(service.config.ACMSettings.ProvisioningCert, service.config.ACMSettings.ProvisioningCertPwd)
-			if err != nil {
-				log.Error("Failed to load provisioning certificate for post-activation:", err)
-
-				return utils.ActivationFailed
-			}
-
-			// Build the certificate chain properly
-			var certChain [][]byte
-			for _, cert := range certsAndKeys.certs {
-				certChain = append(certChain, cert.Raw)
-			}
-
-			tlsCert := tls.Certificate{
-				Certificate: certChain,
-				PrivateKey:  certsAndKeys.keys[0],
-				Leaf:        certsAndKeys.certs[0],
-			}
-
-			tlsConfig.Certificates = []tls.Certificate{tlsCert}
-
-			// Ensure GetClientCertificate callback is set for proper client certificate selection
 			clientCert := tlsCert
 			tlsConfig.GetClientCertificate = func(info *tls.CertificateRequestInfo) (*tls.Certificate, error) {
 				log.Trace("Client certificate requested by server (post-activation)")
-
 				return &clientCert, nil
 			}
 		}
@@ -272,12 +245,7 @@
 			tlsConfig,
 		)
 		if err != nil {
-<<<<<<< HEAD
-			log.Error("Failed to setup admin WSMAN client:", err)
-
-=======
 			log.Error("Failed to setup WSMAN client with LSA credentials:", err)
->>>>>>> 16d09e42
 			return utils.ActivationFailed
 		}
 
