/*********************************************************************
 * Copyright (c) Intel Corporation 2021
 * SPDX-License-Identifier: Apache-2.0
 **********************************************************************/

package cli

import (
	"strings"

	"github.com/alecthomas/kong"
	"github.com/device-management-toolkit/go-wsman-messages/v2/pkg/config"
	"github.com/device-management-toolkit/rpc-go/v2/internal/commands"
	"github.com/device-management-toolkit/rpc-go/v2/internal/commands/activate"
	"github.com/device-management-toolkit/rpc-go/v2/internal/commands/configure"
	"github.com/device-management-toolkit/rpc-go/v2/pkg/amt"
	"github.com/device-management-toolkit/rpc-go/v2/pkg/utils"
	log "github.com/sirupsen/logrus"
)

// Global flags that apply to all commands
type Globals struct {
	// Configuration handling
	Config    string `help:"Path to configuration file or SMB share URL. (previously --configv2)" name:"config" type:"path" default:"config.yaml"`
	ConfigKey string `help:"32 byte key to decrypt config file" env:"CONFIG_ENCRYPTION_KEY" name:"configencryptionkey"`

<<<<<<< HEAD
	LogLevel         string `help:"Set log level" default:"info" enum:"trace,debug,info,warn,error,fatal,panic"`
	JsonOutput       bool   `help:"Output in JSON format" name:"json" short:"j"`
	Verbose          bool   `help:"Enable verbose logging" name:"verbose" short:"v"`
	SkipCertCheck    bool   `help:"Skip certificate verification for remote HTTPS/WSS (RPS) connections (insecure)" name:"skip-cert-check" short:"n"`
	SkipAMTCertCheck bool   `help:"Skip certificate verification when connecting to AMT/LMS over TLS (insecure)" name:"skip-amt-cert-check"`
	LMSAddress       string `help:"LMS address to connect to" default:"localhost" name:"lmsaddress"`
	LMSPort          string `help:"LMS port to connect to" default:"16992" name:"lmsport"`
=======
	LogLevel      string `help:"Set log level" default:"info" enum:"trace,debug,info,warn,error,fatal,panic"`
	JsonOutput    bool   `help:"Output in JSON format" name:"json" short:"j"`
	Verbose       bool   `help:"Enable verbose logging" name:"verbose" short:"v"`
	SkipCertCheck bool   `help:"Skip certificate verification (insecure)" name:"skip-cert-check" short:"n"`
	TenantID      string `help:"Tenant ID for multi-tenant environments for use with RPS" env:"TENANT_ID" name:"tenantid"`
	LMSAddress    string `help:"LMS address to connect to" default:"localhost" name:"lmsaddress"`
	LMSPort       string `help:"LMS port to connect to" default:"16992" name:"lmsport"`
>>>>>>> 0ea5cac3
}

// CLI represents the complete command line interface
type CLI struct {
	Globals

	AmtInfo    commands.AmtInfoCmd    `cmd:"" name:"amtinfo" help:"Display information about AMT status and configuration"`
	Version    commands.VersionCmd    `cmd:"version" help:"Display the current version of RPC and the RPC Protocol version"`
	Activate   activate.ActivateCmd   `cmd:"activate" help:"Activate AMT on the local device or via remote server"`
	Deactivate commands.DeactivateCmd `cmd:"deactivate" help:"Deactivate AMT on the local device or via remote server"`
	Configure  configure.ConfigureCmd `cmd:"configure" help:"Configure AMT settings including ethernet, wireless, TLS, and other features"`

	// Configuration loaded from YAML file (not directly accessible via CLI)
	YamlConfig config.Configuration `kong:"-"`
}

// AfterApply sets up the context and applies global settings after flags are parsed
func (g *Globals) AfterApply(ctx *kong.Context) error {
	// Configure logging based on flags
	if g.Verbose {
		log.SetLevel(log.TraceLevel)
	} else {
		lvl, err := log.ParseLevel(g.LogLevel)
		if err != nil {
			log.Warn(err)
			log.SetLevel(log.InfoLevel)
		} else {
			log.SetLevel(lvl)
		}
	}

	// Configure log format
	if g.JsonOutput {
		log.SetFormatter(&log.JSONFormatter{
			DisableHTMLEscape: true,
		})
	} else {
		log.SetFormatter(&log.TextFormatter{
			DisableColors: true,
			FullTimestamp: true,
		})
	}

	return nil
}

// Parse creates a new Kong parser and parses the command line
func Parse(args []string, amtCommand amt.Interface) (*kong.Context, *CLI, error) {
	var cli CLI

	// Preliminary scan for --config
	configFile := "config.yaml"

	for i, arg := range args {
		if arg == "--config" && i+1 < len(args) {
			configFile = args[i+1]

			break
		} else if strings.HasPrefix(arg, "--config=") {
			configFile = strings.TrimPrefix(arg, "--config=")

			break
		}
	}

	log.Debugf("Using configuration file: %s", configFile)

	helpOpts := kong.HelpOptions{Compact: true}

	parser, err := kong.New(&cli,
		kong.Name("rpc"),
		kong.Description("Remote Provisioning Client (RPC) - used for activation, deactivation, maintenance and status of AMT"),
		kong.UsageOnError(),
		kong.DefaultEnvars("RPC"),
		kong.ConfigureHelp(helpOpts),
		kong.BindToProvider(func() amt.Interface { return amtCommand }),
	)
	if err != nil {
		return nil, nil, err
	}

	// Slice off program name if present
	var parseArgs []string
	if len(args) > 1 {
		parseArgs = args[1:]
	} else {
		parseArgs = []string{}
	}

	ctx, perr := parser.Parse(parseArgs)
	if perr == nil {
		return ctx, &cli, nil
	}

	// Root invocation (no args) or errors unrelated to missing subcommand -> return error unchanged
	if len(parseArgs) == 0 || strings.Contains(perr.Error(), "unexpected argument") || strings.Contains(perr.Error(), "unknown flag") {
		return nil, nil, perr
	}

	// Only intercept classic missing subcommand scenario
	if strings.Contains(perr.Error(), "expected one of") {
		PrintHelp(parser, helpOpts, parseArgs)

		return nil, &cli, nil
	}

	return nil, nil, perr
}

// PrintHelp prints contextual help without invoking the help flag exit path.
func PrintHelp(parser *kong.Kong, opts kong.HelpOptions, args []string) error {
	ctx, err := kong.Trace(parser, args)
	if err != nil {
		return err
	}

	return kong.DefaultHelpPrinter(opts, ctx)
}

// Execute runs the parsed command with proper context
func Execute(args []string) error {
	// Check AMT access first
	amtCommand := amt.NewAMTCommand()
	if err := amtCommand.Initialize(); err != nil {
		log.Error("Failed to execute due to access issues. " +
			"Please ensure that Intel ME is present, " +
			"the MEI driver is installed, " +
			"and the runtime has administrator or root privileges.")

		return err
	}

	return ExecuteWithAMT(args, amtCommand)
}

// ExecuteWithAMT runs the parsed command with a provided AMT command (useful for testing)
func ExecuteWithAMT(args []string, amtCommand amt.Interface) error {
	// Parse command line with AMT command bound for validation
	kctx, cli, err := Parse(args, amtCommand)
	if err != nil {
		return err
	}

	controlMode, err := amtCommand.GetControlMode()
	if err != nil {
		log.Error(err)

		return utils.AMTConnectionFailed
	}

	// Create shared context
	// Propagate AMT TLS skip preference globally for AMTBaseCmd.AfterApply
	commands.DefaultSkipAMTCertCheck = cli.SkipAMTCertCheck

	appCtx := &commands.Context{
<<<<<<< HEAD
		AMTCommand:       amtCommand,
		ControlMode:      controlMode,
		LogLevel:         cli.LogLevel,
		JsonOutput:       cli.JsonOutput,
		Verbose:          cli.Verbose,
		SkipCertCheck:    cli.SkipCertCheck,
		SkipAMTCertCheck: cli.SkipAMTCertCheck,
		Extra:            map[string]any{},
=======
		AMTCommand:    amtCommand,
		ControlMode:   controlMode,
		LogLevel:      cli.LogLevel,
		JsonOutput:    cli.JsonOutput,
		Verbose:       cli.Verbose,
		SkipCertCheck: cli.SkipCertCheck,
		TenantID:      cli.TenantID,
>>>>>>> 0ea5cac3
	}

	// Execute the selected command
	if kctx == nil {
		return nil
	}

	return kctx.Run(appCtx)
}<|MERGE_RESOLUTION|>--- conflicted
+++ resolved
@@ -24,23 +24,14 @@
 	Config    string `help:"Path to configuration file or SMB share URL. (previously --configv2)" name:"config" type:"path" default:"config.yaml"`
 	ConfigKey string `help:"32 byte key to decrypt config file" env:"CONFIG_ENCRYPTION_KEY" name:"configencryptionkey"`
 
-<<<<<<< HEAD
 	LogLevel         string `help:"Set log level" default:"info" enum:"trace,debug,info,warn,error,fatal,panic"`
 	JsonOutput       bool   `help:"Output in JSON format" name:"json" short:"j"`
 	Verbose          bool   `help:"Enable verbose logging" name:"verbose" short:"v"`
 	SkipCertCheck    bool   `help:"Skip certificate verification for remote HTTPS/WSS (RPS) connections (insecure)" name:"skip-cert-check" short:"n"`
 	SkipAMTCertCheck bool   `help:"Skip certificate verification when connecting to AMT/LMS over TLS (insecure)" name:"skip-amt-cert-check"`
+	TenantID         string `help:"Tenant ID for multi-tenant environments for use with RPS" env:"TENANT_ID" name:"tenantid"`
 	LMSAddress       string `help:"LMS address to connect to" default:"localhost" name:"lmsaddress"`
 	LMSPort          string `help:"LMS port to connect to" default:"16992" name:"lmsport"`
-=======
-	LogLevel      string `help:"Set log level" default:"info" enum:"trace,debug,info,warn,error,fatal,panic"`
-	JsonOutput    bool   `help:"Output in JSON format" name:"json" short:"j"`
-	Verbose       bool   `help:"Enable verbose logging" name:"verbose" short:"v"`
-	SkipCertCheck bool   `help:"Skip certificate verification (insecure)" name:"skip-cert-check" short:"n"`
-	TenantID      string `help:"Tenant ID for multi-tenant environments for use with RPS" env:"TENANT_ID" name:"tenantid"`
-	LMSAddress    string `help:"LMS address to connect to" default:"localhost" name:"lmsaddress"`
-	LMSPort       string `help:"LMS port to connect to" default:"16992" name:"lmsport"`
->>>>>>> 0ea5cac3
 }
 
 // CLI represents the complete command line interface
@@ -196,7 +187,6 @@
 	commands.DefaultSkipAMTCertCheck = cli.SkipAMTCertCheck
 
 	appCtx := &commands.Context{
-<<<<<<< HEAD
 		AMTCommand:       amtCommand,
 		ControlMode:      controlMode,
 		LogLevel:         cli.LogLevel,
@@ -204,16 +194,7 @@
 		Verbose:          cli.Verbose,
 		SkipCertCheck:    cli.SkipCertCheck,
 		SkipAMTCertCheck: cli.SkipAMTCertCheck,
-		Extra:            map[string]any{},
-=======
-		AMTCommand:    amtCommand,
-		ControlMode:   controlMode,
-		LogLevel:      cli.LogLevel,
-		JsonOutput:    cli.JsonOutput,
-		Verbose:       cli.Verbose,
-		SkipCertCheck: cli.SkipCertCheck,
-		TenantID:      cli.TenantID,
->>>>>>> 0ea5cac3
+		TenantID:         cli.TenantID,
 	}
 
 	// Execute the selected command
