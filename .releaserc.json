{
  "branches": [
    "main",
    "next"
  ],
  "plugins": [
    "@semantic-release/commit-analyzer",
    "@semantic-release/release-notes-generator",
    [
      "@semantic-release/github",
      {
        "assets": [
          {
            "path": "rpc_linux_x64",
            "label": "Linux x64 RPC Executable"
          },
          {
            "path": "rpc_linux_x86",
            "label": "Linux x86 RPC Executable"
          },
          {
            "path": "rpc_windows_x64.exe",
            "label": "Windows x64 RPC Executable"
          },
          {
            "path": "rpc_windows_x86.exe",
            "label": "Windows x86 RPC Executable"
          }
        ]
      }
    ],
    [
      "@semantic-release/exec",
      {
<<<<<<< HEAD
        "prepareCmd": "docker build -t vprodemo.azurecr.io/rpc-go:v${nextRelease.version} . && GOOS=linux GOARCH=amd64 go build -ldflags \"-s -w -X 'rpc/pkg/utils.ProjectVersion=${nextRelease.version}'\" -trimpath -o rpc_linux_x64 ./cmd && GOOS=linux GOARCH=386 go build -ldflags \"-s -w -X 'rpc/pkg/utils.ProjectVersion=${nextRelease.version}'\" -trimpath -o rpc_linux_x64 ./cmd && GOOS=windows GOARCH=amd64 go build -ldflags \"-s -w -X 'rpc/pkg/utils.ProjectVersion=${nextRelease.version}'\" -trimpath -o rpc_windows_x64.exe ./cmd && GOOS=windows GOARCH=386 go build -ldflags \"-s -w -X 'rpc/pkg/utils.ProjectVersion=${nextRelease.version}'\" -trimpath -o rpc_windows_x86.exe ./cmd",
=======
        "prepareCmd": "docker build -t vprodemo.azurecr.io/rpc-go:v${nextRelease.version} . && GOOS=linux GOARCH=amd64 go build -ldflags \"-s -w -X 'rpc/pkg/utils.ProjectVersion=${nextRelease.version}'\" -trimpath -o rpc_linux_x64 ./cmd && GOOS=linux GOARCH=386 go build -ldflags \"-s -w -X 'rpc/pkg/utils.ProjectVersion=${nextRelease.version}'\" -trimpath -o rpc_linux_x86 ./cmd && GOOS=windows GOARCH=amd64 go build -ldflags \"-s -w -X 'rpc/pkg/utils.ProjectVersion=${nextRelease.version}'\" -trimpath -o rpc_windows_x64.exe ./cmd && GOOS=windows GOARCH=386 go build -ldflags \"-s -w -X 'rpc/pkg/utils.ProjectVersion=${nextRelease.version}'\" -trimpath -o rpc_windows_x86.exe ./cmd",
>>>>>>> e8fdb972
        "publishCmd": "docker push vprodemo.azurecr.io/rpc-go:v${nextRelease.version}",
        "verifyReleaseCmd": "echo v${nextRelease.version} > .nextVersion"
      }
    ]
  ]
}<|MERGE_RESOLUTION|>--- conflicted
+++ resolved
@@ -32,11 +32,7 @@
     [
       "@semantic-release/exec",
       {
-<<<<<<< HEAD
-        "prepareCmd": "docker build -t vprodemo.azurecr.io/rpc-go:v${nextRelease.version} . && GOOS=linux GOARCH=amd64 go build -ldflags \"-s -w -X 'rpc/pkg/utils.ProjectVersion=${nextRelease.version}'\" -trimpath -o rpc_linux_x64 ./cmd && GOOS=linux GOARCH=386 go build -ldflags \"-s -w -X 'rpc/pkg/utils.ProjectVersion=${nextRelease.version}'\" -trimpath -o rpc_linux_x64 ./cmd && GOOS=windows GOARCH=amd64 go build -ldflags \"-s -w -X 'rpc/pkg/utils.ProjectVersion=${nextRelease.version}'\" -trimpath -o rpc_windows_x64.exe ./cmd && GOOS=windows GOARCH=386 go build -ldflags \"-s -w -X 'rpc/pkg/utils.ProjectVersion=${nextRelease.version}'\" -trimpath -o rpc_windows_x86.exe ./cmd",
-=======
         "prepareCmd": "docker build -t vprodemo.azurecr.io/rpc-go:v${nextRelease.version} . && GOOS=linux GOARCH=amd64 go build -ldflags \"-s -w -X 'rpc/pkg/utils.ProjectVersion=${nextRelease.version}'\" -trimpath -o rpc_linux_x64 ./cmd && GOOS=linux GOARCH=386 go build -ldflags \"-s -w -X 'rpc/pkg/utils.ProjectVersion=${nextRelease.version}'\" -trimpath -o rpc_linux_x86 ./cmd && GOOS=windows GOARCH=amd64 go build -ldflags \"-s -w -X 'rpc/pkg/utils.ProjectVersion=${nextRelease.version}'\" -trimpath -o rpc_windows_x64.exe ./cmd && GOOS=windows GOARCH=386 go build -ldflags \"-s -w -X 'rpc/pkg/utils.ProjectVersion=${nextRelease.version}'\" -trimpath -o rpc_windows_x86.exe ./cmd",
->>>>>>> e8fdb972
         "publishCmd": "docker push vprodemo.azurecr.io/rpc-go:v${nextRelease.version}",
         "verifyReleaseCmd": "echo v${nextRelease.version} > .nextVersion"
       }
