name: Trivy Container Scan

on:
  push:
    branches: [main, next, 2.x.x]
  pull_request:
    # The branches below must be a subset of the branches above
    branches: [main, next, 2.x.x]
permissions:
  contents: read

jobs:
  build:
    runs-on: ubuntu-latest
    permissions:
      security-events: write
    steps:
      - name: Harden Runner
        uses: step-security/harden-runner@df199fb7be9f65074067a9eb93f12bb4c5547cf2 # v2.13.3
        with:
          egress-policy: audit

      - uses: actions/checkout@1af3b93b6815bc44a9784bd300feb67ff0d1eeb3 # v6.0.0
      - name: Build the Docker image

        run: docker build . --file Dockerfile --tag vprodemo.azurecr.io/rpc-go:${{ github.sha }} --tag vprodemo.azurecr.io/rpc-go:latest
      - name: Run Trivy vulnerability scanner
        uses: aquasecurity/trivy-action@b6643a29fecd7f34b3597bc6acb0a98b03d33ff8 # master
        with:
          image-ref: "vprodemo.azurecr.io/rpc-go:${{ github.sha }}"
          format: "sarif"
          output: "rpcgo-trivy-results.sarif"
          exit-code: "1"
          ignore-unfixed: true
          vuln-type: "os,library"
          severity: "UNKNOWN,LOW,MEDIUM,HIGH,CRITICAL"
      - name: Upload Trivy scan results to GitHub Security tab
<<<<<<< HEAD
        uses: github/codeql-action/upload-sarif@fdbfb4d2750291e159f0156def62b853c2798ca2 # v3.29.5
=======
        uses: github/codeql-action/upload-sarif@fe4161a26a8629af62121b670040955b330f9af2 # v3.29.5
>>>>>>> 3e0f7623
        if: always()
        with:
          sarif_file: "rpcgo-trivy-results.sarif"
      - name: Upload Trivy Artifacts
        uses: actions/upload-artifact@330a01c490aca151604b8cf639adc76d48f6c5d4 # v5.0.0
        if: always()
        with:
          name: rpcgo-trivy-results.sarif
          path: rpcgo-trivy-results.sarif<|MERGE_RESOLUTION|>--- conflicted
+++ resolved
@@ -35,11 +35,7 @@
           vuln-type: "os,library"
           severity: "UNKNOWN,LOW,MEDIUM,HIGH,CRITICAL"
       - name: Upload Trivy scan results to GitHub Security tab
-<<<<<<< HEAD
-        uses: github/codeql-action/upload-sarif@fdbfb4d2750291e159f0156def62b853c2798ca2 # v3.29.5
-=======
         uses: github/codeql-action/upload-sarif@fe4161a26a8629af62121b670040955b330f9af2 # v3.29.5
->>>>>>> 3e0f7623
         if: always()
         with:
           sarif_file: "rpcgo-trivy-results.sarif"
